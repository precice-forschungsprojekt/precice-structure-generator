from controller_utils.myutils.UT_PCErrorLogging import UT_PCErrorLogging
from controller_utils.ui_struct.UI_UserInput import UI_UserInput
from controller_utils.ui_struct.UI_Coupling import *
from controller_utils.precice_struct.PS_Mesh import *
from controller_utils.precice_struct.PS_ParticipantSolver import PS_ParticipantSolver
from controller_utils.precice_struct.PS_CouplingScheme import *
import xml.etree.ElementTree as etree
import xml.dom.minidom as my_minidom

class PS_PreCICEConfig(object):
    """Top main class for the preCICE config """

    def __init__(self):
        """ Ctor """
        # the overall coupling scheme
        # this contains all the coupling information between the solvers
        self.couplingScheme = None
        # here we enlist all the solvers including their meshes
        self.solvers = {} # empty dictionary with the solvers
        self.meshes = {} # dictionary with the meshes of the coupling scenario
        self.coupling_quantities = {} # ditionary with the coupling quantities
        pass

    def get_coupling_quantitiy(self, quantity_name:str, source_mesh_name:str, bc: str, solver, read:bool):
        """ returns the coupling quantity specified by name,
        the name is a combination of mesh_name + quantity name """
        # there could be more than one pressure or temperature therefore we
        # add always as a prefix the name of the mesh such that it will become unique
        # IMPORTANT: we need to specify the source mesh of the quantity not other mesh

        concat_quantity_name = source_mesh_name + "-" + quantity_name
        # print(" Q=", quantity_name, " T=", concat_quantity_name)
        if concat_quantity_name in self.coupling_quantities:
            ret = self.coupling_quantities[concat_quantity_name]
            ret.list_of_solvers[solver.name] = solver
            # print(" 1 source mesh = ", source_mesh_name, " read= ", read)
            # if this is the solver how reads it then we store it in a special way
            if read == True:
                # see which solver is set as source of this quantity
                # print(" Set Solver name ", solver.name, " for i=", concat_quantity_name)
                ret.source_solver = solver
                ret.source_mesh_name = source_mesh_name
            return  ret
        ret = get_quantity_object(quantity_name, bc, concat_quantity_name)
        self.coupling_quantities[concat_quantity_name] = ret
        ret.list_of_solvers[solver.name] = solver
        # print(" 2 source mesh = ", source_mesh_name, " read= " , read)
        # if this is the solver how reads it then we store it in a special way
        if read == True:
            # see which solver is set as source of this quantity
            # print(" Set Solver name ", solver.name, " for i=", concat_quantity_name)
            ret.source_solver = solver
            ret.source_mesh_name = source_mesh_name
        return ret

    def get_mesh_by_name(self, mesh_name: str):
        """ returns the mesh specified by name """
        # VERY IMPORTANT: the naming convention of the mesh !!!
        # Therefore the mesh name should be constructed only by the methods from this class
        if mesh_name in self.meshes:
            return self.meshes[mesh_name]
        # create a new mesh and add it to the dictionary
        new_mesh = PS_Mesh()
        new_mesh.name = mesh_name
        self.meshes[mesh_name] = new_mesh
        return self.meshes[mesh_name]

    def get_mesh_name_by_participants(self, source_participant:str, participant2:str):
        """ constructs the mash name out of the two participant names. """
        # IMPORTANT:  "ParticipantSource_Participant2_Mesh" -> naming convention is that the
        # first participant is the source (provider) of the mesh
        # list = [ participant1, participant2]
        # list.sort()
        mesh_name = source_participant + "-" + participant2 + "-Mesh"
        return mesh_name

    def get_mesh_by_participant_names(self, source_participant:str, participant2:str):
        """ returns the mesh specified by the two participant names """
        mesh_name = self.get_mesh_name_by_participants(source_participant, participant2)
        mesh = self.get_mesh_by_name(mesh_name)
        return mesh

    def add_quantity_to_mesh(self, mesh_name: str, quantity: QuantityCouple):
        """ Adds the quantity to a given mesh"""
        if mesh_name in self.meshes:
            mesh = self.meshes[mesh_name]
            mesh.add_quantity(quantity)
        pass

    def get_solver(self, solver_name:str):
        """ returns the solver if exists """
        if solver_name in self.solvers:
            return self.solvers[solver_name]
        # TODO: create solver ... ?
        return None

    def create_config(self, user_input: UI_UserInput):
        """ Creates the main Precise config from the UI structure """

        # participants
        for participant_name in user_input.participants:
            # print("particip:", participant_name)
            participant_obj = user_input.participants[participant_name]
            list = participant_obj.list_of_couplings
            self.solvers[participant_name] = PS_ParticipantSolver(participant_obj, list[0], self)

        # should we do something for the couplings?
        # the couplings are added to the participants already
        max_coupling_value = 100
        for coupling in user_input.couplings:
            # for all couplings, configure the solvers properly
            participant1_name = coupling.partitcipant1.name
            participant2_name = coupling.partitcipant2.name
            participant1_solver = self.solvers[participant1_name]
            participant2_solver = self.solvers[participant2_name]
            max_coupling_value = min(max_coupling_value, coupling.coupling_type.value)
            # ========== FSI =========
            if coupling.coupling_type == UI_CouplingType.fsi:
                # VERY IMPORTANT: we rely here on the fact that the participants are sorted alphabetically
                participant1_solver.make_participant_fsi_fluid(
                    self, coupling.boundaryC1, coupling.boundaryC2, participant2_solver.name )
                participant2_solver.make_participant_fsi_structure(
                    self, coupling.boundaryC1, coupling.boundaryC2, participant1_solver.name)
                # print(" FSI s1:", participant1_name, " s2:", participant2_name)
                pass
            # ========== F2S =========
            if coupling.coupling_type == UI_CouplingType.f2s:
                # VERY IMPORTANT: we rely here on the fact that the participants are sorted alphabetically
                participant1_solver.make_participant_f2s_fluid(
                    self, coupling.boundaryC1, coupling.boundaryC2, participant2_solver.name )
                participant2_solver.make_participant_f2s_structure(
                    self, coupling.boundaryC1, coupling.boundaryC2, participant1_solver.name)
                pass
            # ========== CHT =========
            if coupling.coupling_type == UI_CouplingType.cht:
                # VERY IMPORTANT: we rely here on the fact that the participants are sorted alphabetically
                participant1_solver.make_participant_cht_fluid(
                    self, coupling.boundaryC1, coupling.boundaryC2, participant2_solver.name )
                participant2_solver.make_participant_cht_structure(
                    self, coupling.boundaryC1, coupling.boundaryC2, participant1_solver.name)
                pass
            pass

        # if we have one conjugate heat or FSI then we must use implicit coupling
        # print(" COUPLING VALUE = ", max_coupling_value)
        if max_coupling_value < 2:
            self.couplingScheme = PS_ImplicitCoupling()
        else:
            self.couplingScheme = PS_ExplicitCoupling()
        self.couplingScheme.initFromUI( user_input, self )

        pass

    def write_precice_xml_config(self, filename:str, log:UT_PCErrorLogging):
        """ This is the main entry point to write preCICE config into an XML file"""

        nsmap = {
            "data": "data",
            "mapping": "mapping",
            "coupling-scheme": "coupling-scheme",
            "post-processing": "post-processing",
            "m2n": "m2n",
            "master": "master"
        }

        precice_configuration_tag = etree.Element("precice-configuration", nsmap=nsmap)

        # TODO: a the moment no logging config
        log_tag = etree.SubElement(precice_configuration_tag, "log")
        # possible configs
        # sink_tag = etree.SubElement(log_tag, "sink", type="stream", output="stdout", enabled="true")

        # write out:
        # first get the dimensionality of the coupling
        dimensionality = 0
        for solver_name in self.solvers:
            solver = self.solvers[solver_name]
            dimensionality = max ( dimensionality, solver.dimensionality )
            pass

        # TODO: do we always have interface coupling???
        solver_interface_tag = etree.SubElement(precice_configuration_tag, "solver-interface",
                                                dimensions=str(dimensionality))

        # 1 quantities
        for coupling_quantities_name in self.coupling_quantities:
            coupling_quantity = self.coupling_quantities[coupling_quantities_name]
            mystr = "scalar"
            if coupling_quantity.dim > 1:
                mystr = "vector"
                pass
            data_tag = etree.SubElement(solver_interface_tag, etree.QName("data:"+mystr),
                                        name=coupling_quantity.instance_name)
            pass

        # 2 meshes
        for mesh_name in self.meshes:
            mesh = self.meshes[mesh_name]
            mesh_tag = etree.SubElement(solver_interface_tag, "mesh", name=mesh.name)
            for quantities_name in mesh.quantities:
                quant = mesh.quantities[quantities_name]
                quant_tag = etree.SubElement(mesh_tag, "user-data", name=quant.instance_name)

        # 3 participants
        for solver_name in self.solvers:
            solver = self.solvers[solver_name]
            solver_tag = etree.SubElement(solver_interface_tag,
                                          "participant", name=solver.name)

            # there are more then one meshes per participant
            for solvers_mesh_name in solver.meshes:
                # print("Mesh=", solvers_mesh_name)
                solver_mesh_tag = etree.SubElement(solver_tag,
                                              "provide-mesh", name=solvers_mesh_name)
                list_of_solvers_with_higher_complexity = {}
                type_of_the_mapping = {} # for each solver for the mapping
                                        # we also save the type of mapping (conservative / consistent)
                list_of_solvers_with_higher_complexity_read = {}
                type_of_the_mapping_read = {}
                list_of_solvers_with_higher_complexity_write = {}
                type_of_the_mapping_write = {}
                # write out the quantities that are either read or written
                # -------------------------------------------------
                # | Collect all the solvers and mappings from the coupling
                # -------------------------------------------------
                used_meshes = {}
                for q_name in solver.quantities_read:
                    q = solver.quantities_read[q_name]
                    read_tag = etree.SubElement(solver_tag,
                                                       "read-data", name=q.instance_name, mesh_name=solvers_mesh_name)
                    for other_solvers_name in q.list_of_solvers:
                        other_solver = q.list_of_solvers[other_solvers_name]
                        # consistent only read
                        if other_solvers_name != solver_name \
                                and q.is_consistent:
                            #print(" other solver:", other_solvers_name, " solver", solver_name)
                            list_of_solvers_with_higher_complexity[other_solvers_name] = other_solver
                            type_of_the_mapping[other_solvers_name] = q.mapping_string
                            list_of_solvers_with_higher_complexity_read[other_solvers_name] = other_solver
                            type_of_the_mapping_read[other_solvers_name] = q.mapping_string
                            # within one participant put the "use-mesh" only once there
                            if solvers_mesh_name != q.source_mesh_name and \
                                            q.source_mesh_name not in used_meshes:
                                solver_mesh_tag = etree.SubElement(solver_tag,
<<<<<<< HEAD
                                                                   "recive-mesh", name=q.source_mesh_name,
=======
                                                                   "receive-mesh", name=q.source_mesh_name,
>>>>>>> 7d7c53cb
                                                                   from___=q.source_solver.name)
                                used_meshes[q.source_mesh_name] = 1
                                pass
                    pass
                for q_name in solver.quantities_write:
                    q = solver.quantities_write[q_name]
                    write_tag = etree.SubElement(solver_tag,
                                                       "write-data", name=q.instance_name, mesh_name=solvers_mesh_name)
                    for other_solvers_name in q.list_of_solvers:
                        other_solver = q.list_of_solvers[other_solvers_name]
                        # conservative only write
                        if other_solvers_name != solver_name \
                                and not q.is_consistent:
                            #print(" other solver:", other_solvers_name, " solver", solver_name)
                            list_of_solvers_with_higher_complexity[other_solvers_name] = other_solver
                            type_of_the_mapping[other_solvers_name] = q.mapping_string
                            list_of_solvers_with_higher_complexity_write[other_solvers_name] = other_solver
                            type_of_the_mapping_write[other_solvers_name] = q.mapping_string
                    pass

                # do the mesh mapping on the more "complex" side of the computations, to avoid data intensive traffic
                # for each mesh we look if the belonging solver has higher complexity

                # READS
                for other_solver_name in list_of_solvers_with_higher_complexity_read:
                    other_solver = list_of_solvers_with_higher_complexity_read[other_solver_name]
                    mapping_string = type_of_the_mapping_read[other_solver_name]
                    other_solver_mesh_name = self.get_mesh_name_by_participants(other_solver_name, solver_name)
                    mapped_tag = etree.SubElement(solver_tag, "mapping:nearest-neighbor", direction = "read",
                                                  from_ = other_solver_mesh_name, to= solvers_mesh_name,
                                                  constraint = mapping_string)
                    pass
                # WRITES
                for other_solver_name in list_of_solvers_with_higher_complexity_write:
                    other_solver = list_of_solvers_with_higher_complexity_write[other_solver_name]
                    mapping_string = type_of_the_mapping_write[other_solver_name]
                    other_solver_mesh_name = self.get_mesh_name_by_participants(other_solver_name, solver_name)
                    mapped_tag = etree.SubElement(solver_tag, "mapping:nearest-neighbor", direction="write",
                                              from___ = solvers_mesh_name, to = other_solver_mesh_name,
                                              constraint = mapping_string)
                    pass
                # treat M2N communications with other solver
                for other_solver_name in list_of_solvers_with_higher_complexity:
                    other_solver = list_of_solvers_with_higher_complexity[other_solver_name]
                    # we also add the M2N construct that is mandatory for the configuration
                    m2n_tag = etree.SubElement( solver_interface_tag, "m2n:sockets", connecotr = other_solver_name,
                                                acceptor = solver_name, exchange___directory = "../")
                pass

        # 4 coupling scheme
        # TODO: later this migh be more complex !!!
        self.couplingScheme.write_precice_xml_config(solver_interface_tag, self)

        # =========== generate XML ===========================

        xml_string = etree.tostring(precice_configuration_tag, #pretty_print=True, xml_declaration=True,
                                    encoding="UTF-8")
        # Remove xmlns:* attributes which are not recognized by preCICE
        # print( " STR: ", xml_string)
        from_index = xml_string.decode("ascii").find("<precice-configuration")
        to_index = xml_string.decode("ascii").find(">", from_index)
        xml_string = xml_string.decode("ascii")[0:from_index] + "<precice-configuration>" + xml_string.decode("ascii")[
                                                                                            to_index + 1:]
        # just a workaround of how to avoid problems with the parser
        # TODO: later we should find a more elegant solution
        replace_only_list = [("from___", "from"), ("exchange___directory", "exchange-directory")]
        for a,b in replace_only_list:
            xml_string = xml_string.replace(a, b)
        replace_list = [("data:", "data___"), ("mapping:nearest", "mapping___nearest"), ("m2n:", "m2n___" ),
                        ("coupling-scheme:","coupling-scheme___"), ("post-processing:", "post-processing___")]
        for a,b in replace_list:
            xml_string = xml_string.replace(a, b)

        # reformat the XML and add indents
        replaced_str = my_minidom.parseString(xml_string)
        xml_string = replaced_str.toprettyxml(indent="   ")

        for a,b in replace_list:
            xml_string = xml_string.replace(b, a)

        output_xml_file = open(filename, "w")
        output_xml_file.write(xml_string)
        output_xml_file.close()

        log.rep_info("Output XML file: " + filename)

        pass<|MERGE_RESOLUTION|>--- conflicted
+++ resolved
@@ -242,11 +242,7 @@
                             if solvers_mesh_name != q.source_mesh_name and \
                                             q.source_mesh_name not in used_meshes:
                                 solver_mesh_tag = etree.SubElement(solver_tag,
-<<<<<<< HEAD
-                                                                   "recive-mesh", name=q.source_mesh_name,
-=======
                                                                    "receive-mesh", name=q.source_mesh_name,
->>>>>>> 7d7c53cb
                                                                    from___=q.source_solver.name)
                                 used_meshes[q.source_mesh_name] = 1
                                 pass
